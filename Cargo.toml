--- conflicted
+++ resolved
@@ -13,11 +13,7 @@
 [dependencies]
 serde_json = "1.0.94"
 derive_builder = "0.12.0"
-<<<<<<< HEAD
-reqwest = { version = "0.11.14", default-features = false, features = ["json", "rustls-tls"] }
-=======
-reqwest = { version = "0.11.14", default-features = false, features = ["json"], optional = true }
->>>>>>> 98f9def2
+reqwest = { version = "0.11.14", default-features = false, features = ["json", "rustls-tls"], optional = true }
 serde = { version = "1.0.157", features = ["derive"] }
 
 [dev-dependencies]
